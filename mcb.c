--- conflicted
+++ resolved
@@ -134,21 +134,14 @@
     ptInst->eMode = MCB_BLOCKING;
     Mcb_IntfDeinit(&ptInst->tIntf);
 
-<<<<<<< HEAD
     ptInst->Mcb_Read = NULL;
     ptInst->Mcb_Write = NULL;
     ptInst->CfgOverCyclicEvnt = NULL;
 
-    ptInst->tCyclicRxList.u8Mapped = 0;
-    ptInst->tCyclicTxList.u8Mapped = 0;
-    ptInst->tCyclicRxList.u16MappedSize = 0;
-    ptInst->tCyclicTxList.u16MappedSize = 0;
-=======
     ptInst->tCyclicRxList.u8Mapped = (uint8_t)0;
     ptInst->tCyclicTxList.u8Mapped = (uint8_t)0;
     ptInst->tCyclicRxList.u16MappedSize = (uint16_t)0U;
     ptInst->tCyclicTxList.u16MappedSize = (uint16_t)0U;
->>>>>>> 705f1d90
 
     for (uint8_t u8Idx = (uint8_t)0; u8Idx < MAX_MAPPED_REG; u8Idx++)
     {
